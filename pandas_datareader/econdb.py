--- conflicted
+++ resolved
@@ -2,10 +2,6 @@
 
 import requests
 import pandas as pd
-<<<<<<< HEAD
-=======
-
->>>>>>> 6a9068fe
 
 from pandas_datareader.base import _BaseReader
 
@@ -20,11 +16,7 @@
     @property
     def url(self):
         """API URL"""
-<<<<<<< HEAD
         if not isinstance(self.symbols, str):
-=======
-        if not isinstance(self.symbols, string_types):
->>>>>>> 6a9068fe
             raise ValueError('data name must be string')
 
         return ('{0}?{1}&format=json&page_size=500&expand=both'

--- conflicted
+++ resolved
@@ -57,15 +57,10 @@
         with tempfile.TemporaryFile() as tmpf:
             tmpf.write(raw)
             with ZipFile(tmpf, "r") as zf:
-<<<<<<< HEAD
                 try:                
-                    data = zf.open(zf.namelist()[0]).read().decode()
+                    data = zf.open(zf.namelist()[0]).read().decode("utf-8", "ignore")
                 except UnicodeDecodeError:
                     data = zf.open(zf.namelist()[0]).read().decode(encoding="cp1252")
-=======
-                data = zf.open(zf.namelist()[0]).read().decode("utf-8", "ignore")
-
->>>>>>> a1cf7a20
         return data
 
     def read(self):
